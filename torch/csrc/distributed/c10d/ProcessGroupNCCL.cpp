--- conflicted
+++ resolved
@@ -1166,20 +1166,8 @@
     // their responsibility to destroy the process group and recreate
     // it to recover from errors.
 
-<<<<<<< HEAD
-    c10::StreamId streamId = -1;
-    if (ncclStreams_.find(devName) != ncclStreams_.end()) {
-      auto stream = ncclStreams_.at(devName);
-      streamId = stream.id();
-    }
-
-    VLOG(2) << logPrefix() << "ProcessGroupNCCL destroyed"
-            << " communicator on CUDA device: " << devName
-            << " with stream: " << streamId;
-=======
-    LOG(INFO) << logPrefix() << "ProcessGroupNCCL destroyed "
-              << " communicator on CUDA device: " << devName;
->>>>>>> 873abfc1
+    VLOG(2) << logPrefix() << "ProcessGroupNCCL destroyed "
+            << " communicator on CUDA device: " << devName;
   }
 }
 
@@ -1495,10 +1483,6 @@
       LOG(ERROR)
           << "Could not acquire GIL within 300 ms on exit, possible GIL induced hang";
     }
-<<<<<<< HEAD
-    VLOG(2) << "Could acquire GIL on exit";
-=======
->>>>>>> 873abfc1
   } else {
     VLOG(2)
         << "GIL checker was not registered, perhaps this is a no-python build?";
@@ -2158,27 +2142,6 @@
   // For batch_isend_irecv, ncclGroupStart() would be called upfront
   bool batchP2P = ncclActiveGroupCounter_ > 0;
   bool singleP2POp = isP2POp(opType, batchP2P);
-<<<<<<< HEAD
-  // For point-to-point communication, lower rank of the two will get unique id.
-  if (rank_ == 0 || (singleP2POp && p2pRank == 0)) {
-    C10D_NCCL_CHECK(ncclGetUniqueId(&ncclID), std::nullopt);
-  }
-
-  if (shouldBroadcastNCCLUniqueID(isSendRecvSelf)) {
-    // Broadcast so that each process can have a unique NCCL ID
-    auto timeStarted = std::chrono::steady_clock::now();
-    broadcastUniqueNCCLID(&ncclID, singleP2POp, deviceKey, p2pRank);
-    auto timerDeltaMs =
-        std::chrono::duration_cast<std::chrono::duration<double>>(
-            std::chrono::steady_clock::now() - timeStarted)
-            .count() *
-        1000;
-    VLOG(2) << logPrefix()
-            << "ProcessGroupNCCL broadcast unique ID through store took "
-            << timerDeltaMs << " ms";
-  }
-=======
->>>>>>> 873abfc1
 
   // Get the device index
   auto deviceIndex = device.index();
