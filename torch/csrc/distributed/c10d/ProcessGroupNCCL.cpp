--- conflicted
+++ resolved
@@ -1114,16 +1114,11 @@
     try {
       bool result = fut.get();
       if (result) {
-<<<<<<< HEAD
         VLOG(2) << logPrefix()
-                << "future is successfully executed for: " << futDescription;
-=======
-        LOG(INFO) << logPrefix()
                   << "future is successfully executed for: " << futDescription;
         if (log) {
           data.strings["status"] = "SUCCESS";
         }
->>>>>>> 4842f0fa
       }
     } catch (const std::exception& e) {
       errorMsg = c10::str(
@@ -1239,14 +1234,9 @@
   std::future<bool> fut = std::async(
       std::launch::async, [this, &reason]() { return this->abort(reason); });
 
-<<<<<<< HEAD
-  waitForFutureOrTimeout(fut, options_->timeout, "ProcessGroup abort", true);
-  VLOG(2) << logPrefix() << "ProcessGroupNCCL aborts successfully.";
-=======
   waitForFutureOrTimeout(
       fut, options_->timeout, "ProcessGroup abort", true, false);
-  LOG(INFO) << logPrefix() << "ProcessGroupNCCL aborts successfully.";
->>>>>>> 4842f0fa
+  VLOG(2) << logPrefix() << "ProcessGroupNCCL aborts successfully.";
 
   // We need to wait for abort to finish before we can safely shut down
   // heartbeat monitoring thread.
