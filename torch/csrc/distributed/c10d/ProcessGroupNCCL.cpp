--- conflicted
+++ resolved
@@ -2183,14 +2183,8 @@
       globalRankStride, // globalRankStride
       size_); // worldSize
 
-<<<<<<< HEAD
   VLOG(2) << logPrefix() << "ProcessGroupNCCL created ncclComm_ "
-          << ncclComm->ncclComm_
-          << " on CUDA device: " << static_cast<int>(deviceIndex);
-=======
-  LOG(INFO) << logPrefix() << "ProcessGroupNCCL created ncclComm_ "
-            << ncclComm->ncclComm_ << " on CUDA device: " << deviceIndex;
->>>>>>> 54d4f6bb
+          << ncclComm->ncclComm_ << " on CUDA device: " << deviceIndex;
 
   // At this point NCCL should have been initialized, hence we can accurately
   // get the env value even if NCCL sets it by reading from nccl.conf file
